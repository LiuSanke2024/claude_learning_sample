import os
<<<<<<< HEAD
import shutil
=======
from unittest.mock import Mock, patch, MagicMock
from typing import List, Dict, Any
from fastapi.testclient import TestClient
>>>>>>> 299c0288

# Add parent directory to path to import modules
import sys
import tempfile
from typing import Any, Dict, List
from unittest.mock import Mock, patch

import pytest

sys.path.append(os.path.dirname(os.path.dirname(os.path.abspath(__file__))))

from ai_generator import AIGenerator
from config import Config
from models import Course, CourseChunk, Lesson
from rag_system import RAGSystem
from search_tools import CourseOutlineTool, CourseSearchTool, ToolManager
from vector_store import SearchResults, VectorStore


@pytest.fixture
def temp_dir():
    """Create a temporary directory for testing"""
    temp_dir = tempfile.mkdtemp()
    yield temp_dir
    shutil.rmtree(temp_dir)


@pytest.fixture
def test_config(temp_dir):
    """Create test configuration"""
    config = Config()
    config.CHROMA_PATH = os.path.join(temp_dir, "test_chroma_db")
    config.ANTHROPIC_API_KEY = "test-api-key"
    config.MAX_RESULTS = 3
    config.CHUNK_SIZE = 500
    config.CHUNK_OVERLAP = 50
    return config


@pytest.fixture
def sample_course():
    """Create a sample course for testing"""
    lessons = [
        Lesson(
            lesson_number=0,
            title="Introduction",
            lesson_link="https://example.com/lesson0",
        ),
        Lesson(
            lesson_number=1,
            title="Basic Concepts",
            lesson_link="https://example.com/lesson1",
        ),
        Lesson(
            lesson_number=2,
            title="Advanced Topics",
            lesson_link="https://example.com/lesson2",
        ),
    ]

    return Course(
        title="Test Course: Machine Learning Basics",
        course_link="https://example.com/course",
        instructor="Dr. Test",
        lessons=lessons,
    )


@pytest.fixture
def sample_course_chunks(sample_course):
    """Create sample course chunks for testing"""
    chunks = [
        CourseChunk(
            content="Course Test Course: Machine Learning Basics Lesson 0 content: This is an introduction to machine learning. We'll cover basic concepts and terminology.",
            course_title=sample_course.title,
            lesson_number=0,
            chunk_index=0,
        ),
        CourseChunk(
            content="Machine learning is a subset of artificial intelligence that focuses on algorithms.",
            course_title=sample_course.title,
            lesson_number=0,
            chunk_index=1,
        ),
        CourseChunk(
            content="Course Test Course: Machine Learning Basics Lesson 1 content: Basic concepts include supervised and unsupervised learning methods.",
            course_title=sample_course.title,
            lesson_number=1,
            chunk_index=2,
        ),
        CourseChunk(
            content="Course Test Course: Machine Learning Basics Lesson 2 content: Advanced topics cover neural networks and deep learning architectures.",
            course_title=sample_course.title,
            lesson_number=2,
            chunk_index=3,
        ),
    ]
    return chunks


@pytest.fixture
def mock_vector_store():
    """Create a mock vector store for testing"""
    mock_store = Mock(spec=VectorStore)

    # Mock the search method
    def mock_search(query, course_name=None, lesson_number=None, limit=None):
        # Return different results based on query and filters
        if "no results" in query.lower():
            return SearchResults(documents=[], metadata=[], distances=[])

        # Handle lesson number filtering
        if lesson_number == 0 or "introduction" in query.lower():
            return SearchResults(
                documents=[
                    "This is an introduction to machine learning. We'll cover basic concepts and terminology."
                ],
                metadata=[
                    {
                        "course_title": "Test Course: Machine Learning Basics",
                        "lesson_number": 0,
                    }
                ],
                distances=[0.1],
            )
        elif (
            lesson_number == 2
            or "neural networks" in query.lower()
            or "advanced topics" in query.lower()
        ):
            return SearchResults(
                documents=[
                    "Advanced topics cover neural networks and deep learning architectures."
                ],
                metadata=[
                    {
                        "course_title": "Test Course: Machine Learning Basics",
                        "lesson_number": 2,
                    }
                ],
                distances=[0.2],
            )
        else:
            # Default to lesson 1
            return SearchResults(
                documents=[
                    "Basic concepts include supervised and unsupervised learning methods."
                ],
                metadata=[
                    {
                        "course_title": "Test Course: Machine Learning Basics",
                        "lesson_number": 1,
                    }
                ],
                distances=[0.3],
            )

    mock_store.search = Mock(side_effect=mock_search)

    # Mock course name resolution
    def mock_resolve_course_name(course_name):
        if (
            "machine learning" in course_name.lower()
            or "test course" in course_name.lower()
        ):
            return "Test Course: Machine Learning Basics"
        return None

    mock_store._resolve_course_name = Mock(side_effect=mock_resolve_course_name)

    # Mock link methods
    mock_store.get_lesson_link = Mock(return_value="https://example.com/lesson1")
    mock_store.get_course_link = Mock(return_value="https://example.com/course")

    return mock_store


@pytest.fixture
def search_tool(mock_vector_store):
    """Create CourseSearchTool with mock vector store"""
    return CourseSearchTool(mock_vector_store)


@pytest.fixture
def outline_tool(mock_vector_store):
    """Create CourseOutlineTool with mock vector store"""
    return CourseOutlineTool(mock_vector_store)


@pytest.fixture
def tool_manager(search_tool, outline_tool):
    """Create ToolManager with registered tools"""
    manager = ToolManager()
    manager.register_tool(search_tool)
    manager.register_tool(outline_tool)
    return manager


@pytest.fixture
def ai_generator_with_mock():
    """Create AIGenerator with mock client"""
    mock_client = Mock()

    with patch("anthropic.Anthropic") as mock_anthropic:
        mock_anthropic.return_value = mock_client
        generator = AIGenerator("test-api-key", "claude-sonnet-4-20250514")
        generator.client = mock_client
        return generator


@pytest.fixture
def test_course_document_content():
    """Sample course document content for testing"""
    return """Course Title: Test Course: Machine Learning Basics
Course Link: https://example.com/course
Course Instructor: Dr. Test

Lesson 0: Introduction
Lesson Link: https://example.com/lesson0
This is an introduction to machine learning. We'll cover basic concepts and terminology. Machine learning is a subset of artificial intelligence that focuses on algorithms.

Lesson 1: Basic Concepts
Lesson Link: https://example.com/lesson1
Basic concepts include supervised and unsupervised learning methods. Supervised learning uses labeled data while unsupervised learning finds patterns in unlabeled data.

Lesson 2: Advanced Topics
Lesson Link: https://example.com/lesson2
Advanced topics cover neural networks and deep learning architectures. Neural networks are inspired by biological neurons and can learn complex patterns.
"""


@pytest.fixture
def error_vector_store():
    """Create a vector store that returns errors for testing error handling"""
    mock_store = Mock(spec=VectorStore)

    def mock_search_with_error(query, course_name=None, lesson_number=None, limit=None):
        return SearchResults.empty("Search service unavailable")

    mock_store.search = Mock(side_effect=mock_search_with_error)
    mock_store._resolve_course_name = Mock(return_value=None)

    return mock_store


@pytest.fixture
def mock_rag_system():
    """Create a mock RAG system for API testing"""
    mock_rag = Mock(spec=RAGSystem)

    # Mock the query method
    def mock_query(query: str, session_id: str = None):
        if "error" in query.lower():
            raise Exception("Test error occurred")

        return (
            "This is a test response about machine learning concepts.",
            [
                {
                    "text": "Test Course: Machine Learning Basics - Lesson 1",
                    "url": "https://example.com/lesson1"
                }
            ]
        )

    mock_rag.query = Mock(side_effect=mock_query)

    # Mock get_course_analytics
    mock_rag.get_course_analytics = Mock(return_value={
        "total_courses": 2,
        "course_titles": [
            "Test Course: Machine Learning Basics",
            "Advanced Deep Learning"
        ]
    })

    # Mock session manager
    mock_session_manager = Mock()
    mock_session_manager.create_session = Mock(return_value="test-session-123")
    mock_session_manager.clear_session = Mock()
    mock_rag.session_manager = mock_session_manager

    return mock_rag


@pytest.fixture
def test_app(mock_rag_system):
    """Create a test FastAPI app with mocked dependencies"""
    from fastapi import FastAPI
    from fastapi.middleware.cors import CORSMiddleware
    from pydantic import BaseModel
    from typing import List, Optional, Union

    # Create test app (avoiding static file mounting issue)
    app = FastAPI(title="Course Materials RAG System - Test", root_path="")

    # Add CORS
    app.add_middleware(
        CORSMiddleware,
        allow_origins=["*"],
        allow_credentials=True,
        allow_methods=["*"],
        allow_headers=["*"],
    )

    # Define models inline
    class QueryRequest(BaseModel):
        query: str
        session_id: Optional[str] = None

    class SourceItem(BaseModel):
        text: str
        url: Optional[str] = None

    class QueryResponse(BaseModel):
        answer: str
        sources: List[Union[str, SourceItem]]
        session_id: str

    class CourseStats(BaseModel):
        total_courses: int
        course_titles: List[str]

    class SessionClearRequest(BaseModel):
        session_id: str

    class SessionClearResponse(BaseModel):
        success: bool
        message: str

    # Define endpoints
    @app.post("/api/query", response_model=QueryResponse)
    async def query_documents(request: QueryRequest):
        session_id = request.session_id
        if not session_id:
            session_id = mock_rag_system.session_manager.create_session()

        answer, sources = mock_rag_system.query(request.query, session_id)

        return QueryResponse(
            answer=answer,
            sources=sources,
            session_id=session_id
        )

    @app.get("/api/courses", response_model=CourseStats)
    async def get_course_stats():
        analytics = mock_rag_system.get_course_analytics()
        return CourseStats(
            total_courses=analytics["total_courses"],
            course_titles=analytics["course_titles"]
        )

    @app.post("/api/session/clear", response_model=SessionClearResponse)
    async def clear_session(request: SessionClearRequest):
        mock_rag_system.session_manager.clear_session(request.session_id)
        return SessionClearResponse(
            success=True,
            message=f"Session {request.session_id} cleared successfully"
        )

    return app


@pytest.fixture
def api_client(test_app):
    """Create a test client for API testing"""
    return TestClient(test_app)<|MERGE_RESOLUTION|>--- conflicted
+++ resolved
@@ -1,17 +1,13 @@
 import os
-<<<<<<< HEAD
 import shutil
-=======
-from unittest.mock import Mock, patch, MagicMock
-from typing import List, Dict, Any
-from fastapi.testclient import TestClient
->>>>>>> 299c0288
 
 # Add parent directory to path to import modules
 import sys
 import tempfile
 from typing import Any, Dict, List
-from unittest.mock import Mock, patch
+from unittest.mock import MagicMock, Mock, patch
+
+from fastapi.testclient import TestClient
 
 import pytest
 
